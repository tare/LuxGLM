--- conflicted
+++ resolved
@@ -75,11 +75,7 @@
 
 *Output*
 
-<<<<<<< HEAD
 The output files consist of __Stan__-generated diagnostic and output files including **output.csv** which contains samples from the approximate posterior of the model parameters. The mean posterior for the parameters bsEff and seqErr from the latter are used as estimates of the experimental parameters used in the second module. 
-=======
-The output files consist of __stan__-generated diagnostic and output files including **output.csv** which contains samples from the approximate posterior of the model parameters. The mean posterior for the parameters bsEff and seqErr from the latter is used as estimates of the experimental parameters used in the second module. 
->>>>>>> 8aa1b727
 
 The second step in using LuxRep is estimating the methylation levels of the noncontrol cytosine and testing for differential methylation. A python script **luxrep.py** is supplied for generating input files from user-supplied data files and running the analysis (includes compiling of relevant __Stan__ code). 
 
